from contextlib import ExitStack
from typing import Collection
from typing import Dict
from typing import Optional

import torch
from myrtlespeech.model.seq_to_seq import SeqToSeq
from myrtlespeech.run.callbacks.callback import Callback
from myrtlespeech.run.callbacks.callback import CallbackHandler
from myrtlespeech.run.stage import Stage
from torch.utils.data import DataLoader


def fit(
    seq_to_seq: SeqToSeq,
    epochs: int = 1,
    train_loader: Optional[DataLoader] = None,
    eval_loader: Optional[DataLoader] = None,
    callbacks: Optional[Collection[Callback]] = None,
    training_state: Dict = {},
) -> None:
    r"""Fit ``seq_to_seq`` for ``epochs`` ``train_loader`` iters.

    When ``train_loader=None``, evaluation is performed **once only** with
    ``eval_loader`` and training is not performed.

    Args:
        seq_to_seq: A :py:class:`.SeqToSeq` model.

        epochs: Maximum number of epochs to train ``seq_to_seq`` for. Note that
            the actual number of epochs may be less if
            :py:meth:`.CallbackHandler.on_epoch_end` returns :py:data:`True`.
<<<<<<< HEAD
            Must be :py:data:`1` if ``train_loader=None``.
=======
            if ``training_state['epochs'] > 0``,
>>>>>>> 35db585c

        train_loader: An Optional :py:class:`torch.utils.data.DataLoader` for
            the training data.

        eval_loader: An optional :py:class:`torch.utils.data.DataLoader` for
            the validation data.

        callbacks: A collection of :py:class:`.Callback`\s.

        training_state: A dictionary containing the training state returned
            by :py:func:`load_state_dict`.
    """
<<<<<<< HEAD
    assert (
        train_loader or eval_loader
    ), "Can't have both train_loader==None and eval_loader==None"
    if train_loader is None:
        assert epochs == 1, "If train_loader is None, epochs must be 1 "

    # sphinx-doc-start-after
    cb_handler = CallbackHandler(callbacks, model=seq_to_seq.model)
    cb_handler.on_train_begin(epochs)

    for epoch in range(epochs):
        stages = []
        if train_loader is not None:
            if epoch == 0 and eval_loader is not None:
                stages.append(Stage.EVAL)  # eval before training starts
            stages.append(Stage.TRAIN)

=======
    start_epoch = training_state.get("epoch", 0)
    if start_epoch > epochs:
        raise ValueError(
            f'training_state["epoch"] is greater than ``epochs``'
            f"so no training can occur."
        )
    # sphinx-doc-start-after
    cb_handler = CallbackHandler(callbacks, **training_state)
    cb_handler.on_train_begin(epochs)

    for epoch in range(start_epoch, epochs):
        stages = [Stage.TRAIN]  # always train for an epoch
>>>>>>> 35db585c
        if eval_loader is not None:
            stages.append(Stage.EVAL)  # eval after every epoch

        for stage in stages:
            is_training = stage == Stage.TRAIN
            seq_to_seq.train(mode=is_training)
            cb_handler.train(mode=is_training)

            cb_handler.on_epoch_begin()

            with ExitStack() as stack:
                if not is_training:
                    stack.enter_context(torch.no_grad())

                loader = train_loader if is_training else eval_loader
                for x, y in loader:
                    # model
                    x, y = cb_handler.on_batch_begin(x, y)
                    out = seq_to_seq.model(x)

                    # loss
                    loss_out, loss_y = cb_handler.on_loss_begin(out, y)
                    loss = seq_to_seq.loss(loss_out, loss_y)
                    loss, skip_bwd = cb_handler.on_backward_begin(loss)

                    # optim
                    if is_training:
                        if not skip_bwd:
                            loss.backward()

                        if seq_to_seq.optim is not None:
                            if not cb_handler.on_backward_end():
                                seq_to_seq.optim.step()
                                seq_to_seq.lr_scheduler.step()

                            if not cb_handler.on_step_end():
                                seq_to_seq.optim.zero_grad()

                    if cb_handler.on_batch_end():
                        break

            if cb_handler.on_epoch_end():
                break

    cb_handler.on_train_end()
    # sphinx-doc-end-before<|MERGE_RESOLUTION|>--- conflicted
+++ resolved
@@ -30,11 +30,7 @@
         epochs: Maximum number of epochs to train ``seq_to_seq`` for. Note that
             the actual number of epochs may be less if
             :py:meth:`.CallbackHandler.on_epoch_end` returns :py:data:`True`.
-<<<<<<< HEAD
             Must be :py:data:`1` if ``train_loader=None``.
-=======
-            if ``training_state['epochs'] > 0``,
->>>>>>> 35db585c
 
         train_loader: An Optional :py:class:`torch.utils.data.DataLoader` for
             the training data.
@@ -47,25 +43,11 @@
         training_state: A dictionary containing the training state returned
             by :py:func:`load_state_dict`.
     """
-<<<<<<< HEAD
     assert (
         train_loader or eval_loader
     ), "Can't have both train_loader==None and eval_loader==None"
     if train_loader is None:
         assert epochs == 1, "If train_loader is None, epochs must be 1 "
-
-    # sphinx-doc-start-after
-    cb_handler = CallbackHandler(callbacks, model=seq_to_seq.model)
-    cb_handler.on_train_begin(epochs)
-
-    for epoch in range(epochs):
-        stages = []
-        if train_loader is not None:
-            if epoch == 0 and eval_loader is not None:
-                stages.append(Stage.EVAL)  # eval before training starts
-            stages.append(Stage.TRAIN)
-
-=======
     start_epoch = training_state.get("epoch", 0)
     if start_epoch > epochs:
         raise ValueError(
@@ -73,12 +55,18 @@
             f"so no training can occur."
         )
     # sphinx-doc-start-after
-    cb_handler = CallbackHandler(callbacks, **training_state)
+    cb_handler = CallbackHandler(
+        callbacks, model=seq_to_seq.model, **training_state
+    )
     cb_handler.on_train_begin(epochs)
 
     for epoch in range(start_epoch, epochs):
-        stages = [Stage.TRAIN]  # always train for an epoch
->>>>>>> 35db585c
+        stages = []
+        if train_loader is not None:
+            if epoch == 0 and eval_loader is not None:
+                stages.append(Stage.EVAL)  # eval before training starts
+            stages.append(Stage.TRAIN)
+
         if eval_loader is not None:
             stages.append(Stage.EVAL)  # eval after every epoch
 
