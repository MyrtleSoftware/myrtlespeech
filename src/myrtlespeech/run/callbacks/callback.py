from typing import Any
from typing import Collection
from typing import Dict
from typing import List
from typing import Optional
from typing import Tuple

import torch


class Callback:
    r"""Base class for callbacks where all methods do nothing.

    Each method is called by the :py:class:`CallbackHandler` at specific times
    during the training loop -- see :py:func:`.run.train.fit` -- with the
    :py:data:`CallbackHandler.state_dict` passed as ``**kwargs``.

    Each method may optionally return a dictionary. If a key in the returned
    dictionary is present in the :py:data:`CallbackHandler.state_dict` then the
    ``state_dict`` will be updated with the corresponding value. An error is
    raised if not.

    Args:
        training: See Attributes.

    Attributes:
        training: :py:data:`True` when the :py:class:`CallbackHandler` is in
            training mode.
    """

    def __init__(self, training: bool = True):
        self.training = training

    def on_train_begin(self, **kwargs) -> Optional[Dict]:
        ...

    def on_epoch_begin(self, **kwargs) -> Optional[Dict]:
        ...

    def on_batch_begin(self, **kwargs) -> Optional[Dict]:
        ...

    def on_loss_begin(self, **kwargs) -> Optional[Dict]:
        ...

    def on_backward_begin(self, **kwargs) -> Optional[Dict]:
        ...

    def on_backward_end(self, **kwargs) -> Optional[Dict]:
        ...

    def on_step_end(self, **kwargs) -> Optional[Dict]:
        ...

    def on_batch_end(self, **kwargs) -> Optional[Dict]:
        ...

    def on_epoch_end(self, **kwargs) -> Optional[Dict]:
        ...

    def on_train_end(self, **kwargs) -> Optional[Dict]:
        ...

    def train(self, mode=True):
        """Sets the callback in training mode.

        Returns:
            self
        """
        self.training = mode
        return self


class ModelCallback(Callback):
    """Base class for callbacks that need access to the model.

    Args:
        model: See Attributes.
        training: See Attributes.

    Attributes:
        model: A :py:class:`torch.nn.Module`.
        training: See :py:class:`.Callback`.
    """

    def __init__(self, model: torch.nn.Module, training: bool = True):
        super().__init__(training=training)
        self.model = model


class CallbackHandler:
    r"""Manages all registered :py:class:`Callback`\s.

    Args:
        callbacks: A collection of :py:class:`Callback`\s.

        training: See Attributes.

        model: An optional :py:class:`torch.nn.Module`. If ``hasattr(model,
            'callbacks')``, these callbacks are added to the ``callbacks``
            collection **before the the provided ``callbacks``**.

    Attributes:
        state_dict: A dictionary containing the state of the
            :py:class:`CallbackHandler`.

        training: :py:data:`True` when the :py:class:`CallbackHandler` is in
            training mode.
    """

    def __init__(
        self,
        callbacks: Optional[Collection[Callback]] = None,
        training: bool = True,
<<<<<<< HEAD
        model: torch.nn.Module = None,
=======
        epoch: Optional[int] = None,
        total_train_batches: Optional[int] = None,
>>>>>>> 35db585c
    ):
        self.callbacks: List = []
        if model and hasattr(model, "callbacks"):
            self.callbacks = model.callbacks.copy()
        self.callbacks.extend(list(callbacks) if callbacks is not None else [])
        self.state_dict: Dict = {}
        self.training = training
        self.epoch = epoch if epoch is not None else 0
        self.total_train_batches = (
            total_train_batches if total_train_batches is not None else 0
        )

    def __call__(self, stage_name: str) -> None:
        r"""Runs the ``stage_name`` method of all :py:class:`Callback`\s.

        The ``stage_name`` method of each callback is called with the
        :py:data:`CallbackHandler.state_dict` given as ``**kwargs``.  If a
        :py:class:`Callback` returns a dictionary then it is used to update the
        :py:data:`CallbackHandler.state_dict`. All keys in the returned
        dictionary *must* be present in the
        :py:data:`CallbackHandler.state_dict`.

        Args:
            stage_name: The name of a callback stage (i.e. any
                :py:class:`Callback` method name).

        Raises:
            :py:class:`ValueError`: If any key in any returned dictionary is
                not already present in the
                :py:data:`CallbackHandler.state_dict`.

        Example:
            >>> callback_1 = Callback()
            >>> callback_1.on_begin_epoch = lambda: print('1')
            >>> callback_2 = Callback()
            >>> callback_2.on_begin_epoch = lambda: print('2')
            >>> handler = CallbackHandler(callbacks=[callback_1, callback_2])
            >>> handler('on_begin_epoch')
            1
            2
        """
        for callback in self.callbacks:
            new = getattr(callback, stage_name)(**self.state_dict)
            if new is None:
                continue
            for k, v in new.items():
                if k not in self.state_dict:
                    raise Exception(
                        f"{k} is not a valid key in CallbackHandler state."
                    )
                self.state_dict[k] = v

    def on_train_begin(self, epochs: int) -> None:
        """Initializes :py:data:`CallbackHandler.state_dict` and runs callbacks.

        The initialized :py:data:`CallbackHandler.state_dict` will contain the
        following keys:

            epoch:
                An :py:class:`int` denoting the total number of training epochs
                done so far. Initialized to zero.

            epochs:
                An :py:class:`int` denoting the total number of training
                epochs. Initialized to the ``epochs`` argument.

            total_train_batches:
                TODO
                An :py:class:`int` denoting the total number of calls to
                :py:meth:`CallbackHandler.on_batch_end` since the last call to
                :py:meth:`CallbackHandler.on_train_begin`.

            epoch_batches:
                TODO
                An :py:class:`int` denoting the total number of calls to
                :py:meth:`CallbackHandler.on_batch_end` since the last call to
                :py:meth:`CallbackHandler.on_epoch_begin`.

            reports:
                TODO

        Example:
            >>> # noqa: E501
            >>> handler = CallbackHandler(callbacks=[])
            >>> handler.state_dict
            {}
            >>> handler.on_train_begin(epochs=100)
            >>> handler.state_dict
            {'epoch': 0, 'epochs': 100, 'total_train_batches': 0, 'epoch_batches': 0, 'reports': {}}
        """
        self.state_dict.update(
            dict(
                epoch=self.epoch,
                epochs=epochs,
                total_train_batches=self.total_train_batches,
                epoch_batches=0,
                reports={},
            )
        )
        # delete training state as this will quickly be out of date:
        del self.epoch
        del self.total_train_batches
        self("on_train_begin")

    def on_epoch_begin(self) -> None:
        """Sets ``epoch_batches=0`` in ``state_dict`` and runs callbacks.

        Example:
            >>> callback = Callback()
            >>> callback.on_epoch_begin = lambda **kwargs: print("called")
            >>> handler = CallbackHandler(callbacks=[callback])
            >>> handler.state_dict
            {}
            >>> handler.on_epoch_begin()
            called
            >>> handler.state_dict
            {'epoch_batches': 0}
        """
        self.state_dict["epoch_batches"] = 0
        self("on_epoch_begin")

    def on_batch_begin(self, x: Any, y: Any) -> Tuple[Dict, Dict]:
        """Updates ``state_dict``, runs callbacks, and returns inputs and target.

        The following keys are first set in
        :py:data:`CallbackHandler.state_dict`:

            last_input:
                Set to ``x``.

            last_target:
                Set to ``y``.

        All :py:meth:`Callback.on_batch_begin` methods are then ran. These may
        modify the ``last_input`` and ``last_target``
        :py:data:`CallbackHandler.state_dict` values.

        The possibly modified ``last_input`` and ``last_target`` values are
        then returned.

        Returns:
            Possibly modified ``last_input`` and ``last_target`` values.

        Example:
            >>> # noqa: E501
            >>> callback = Callback()
            >>> callback.on_batch_begin = lambda **kwargs: {'last_input': {'foo': 1.0}}
            >>> handler = CallbackHandler(callbacks=[callback])
            >>> handler.on_batch_begin(x={'x': 0.0}, y={'y': 0.0})
            ({'foo': 1.0}, {'y': 0.0})
        """
        self.state_dict["last_input"] = x
        self.state_dict["last_target"] = y
        self("on_batch_begin")
        return self.state_dict["last_input"], self.state_dict["last_target"]

    def on_loss_begin(self, out: Any, y: Any) -> Tuple[Dict, Dict]:
        """Updates ``state_dict``, runs callbacks, and returns output.

        The following key is first set in
        :py:data:`CallbackHandler.state_dict`:

            last_output:
                Set to ``out``.

            last_target:
                Set to ``y``.

        All :py:meth:`Callback.on_loss_begin` methods are then ran. These may
        modify the ``last_output`` and ``last_target``
        :py:data:`CallbackHandler.state_dict` value.

        The possibly modified ``last_output`` and ``last_target`` is then
        returned.

        Returns:
            Possibly modified ``last_output`` and ``last_target`` value.

        Example:
            TODO
        """
        self.state_dict["last_output"] = out
        self.state_dict["last_target"] = y

        self.state_dict["loss"] = {
            "last_output": self.state_dict["last_output"],
            "last_target": self.state_dict["last_target"],
        }
        self("on_loss_begin")

        return (
            self.state_dict["loss"]["last_output"],
            self.state_dict["loss"]["last_target"],
        )

    def on_backward_begin(
        self, loss: torch.Tensor
    ) -> Tuple[torch.Tensor, bool]:
        """Updates ``state_dict``, runs callbacks, and returns loss and bool.

        The following keys are first set in
        :py:data:`CallbackHandler.state_dict`:

            skip_bwd:
                Set to ``False``.

            last_loss:
                Set to ``loss``.

        All :py:meth:`Callback.on_backward_begin` methods are then ran. These
        may modify the ``skip_bwd`` and ``last_loss``
        :py:data:`CallbackHandler.state_dict` values.

        The possibly modified ``last_loss`` and ``skip_bwd`` values are then
        returned.

        Returns:
            Possibly modified ``last_loss`` and ``skip_bwd`` values.

        Example:
            >>> # noqa: E501
            >>> callback = Callback()
            >>> callback.on_backward_begin = lambda **kwargs: {"skip_bwd": True, "last_loss": torch.tensor([0.0])}
            >>> handler = CallbackHandler(callbacks=[callback])
            >>> handler.on_backward_begin(loss=torch.tensor([1.0]))
            (tensor([0.]), True)
        """
        self.state_dict["skip_bwd"] = False
        self.state_dict["last_loss"] = loss
        self("on_backward_begin")
        return self.state_dict["last_loss"], self.state_dict["skip_bwd"]

    def on_backward_end(self) -> bool:
        """Updates ``state_dict``, runs callbacks, and returns a bool.

        The following key is first set in
        :py:data:`CallbackHandler.state_dict`:

            skip_step:
                Set to ``False``.

        All :py:meth:`Callback.on_backward_end` methods are then ran. These may
        modify the ``skip_step`` :py:data:`CallbackHandler.state_dict` value.

        The possibly modified ``skip_step`` value is then returned.

        Returns:
            Possibly modified ``skip_step`` value.

        Example:
            >>> callback = Callback()
            >>> callback.on_backward_end = lambda **kwargs: {"skip_step": True}
            >>> handler = CallbackHandler(callbacks=[callback])
            >>> handler.on_backward_end()
            True
        """
        self.state_dict["skip_step"] = False
        self("on_backward_end")
        return self.state_dict["skip_step"]

    def on_step_end(self) -> bool:
        """Updates ``state_dict``, runs callbacks, and returns a bool.

        The following key is first set in
        :py:data:`CallbackHandler.state_dict`:

            skip_zero:
                Set to ``False``.

        All :py:meth:`Callback.on_step_end` methods are then ran. These may
        modify the ``skip_zero`` :py:data:`CallbackHandler.state_dict` value.

        The possibly modified ``skip_zero`` value is then returned.

        Returns:
            Possibly modified ``skip_zero`` value.

        Example:
            >>> callback = Callback()
            >>> callback.on_step_end = lambda **kwargs: {"skip_zero": True}
            >>> handler = CallbackHandler(callbacks=[callback])
            >>> handler.on_step_end()
            True
        """
        self.state_dict["skip_zero"] = False
        self("on_step_end")
        return self.state_dict["skip_zero"]

    def on_batch_end(self) -> bool:
        """Updates ``state_dict``, runs callbacks, and returns a bool.

        The following key is first set in
        :py:data:`CallbackHandler.state_dict`:

            stop_epoch:
                Set to ``False``.

        All :py:meth:`Callback.on_batch_end` methods are then ran. These may
        modify the ``stop_epoch`` :py:data:`CallbackHandler.state_dict` value.

        If :py:data:`CallbackHandler.training` then the following keys are then
        modified in :py:data:`CallbackHandler.state_dict`:

            total_train_batches:
                Incremented by 1 if ``self.training``.

            epoch_batches:
                Incremented by 1.

        The possibly modified ``stop_epoch`` value is then returned.

        Returns:
            Possibly modified ``stop_epoch`` value.

        Example:
            >>> # noqa: E501
            >>> callback = Callback()
            >>> callback.on_batch_end = lambda **kwargs: {"stop_epoch": True}
            >>> handler = CallbackHandler(callbacks=[callback])
            >>> handler.on_train_begin(1)   # initialise state_dict
            >>> handler.state_dict
            {'epoch': 0, 'epochs': 1, 'total_train_batches': 0, 'epoch_batches': 0, 'reports': {}}
            >>> handler.on_batch_end()
            True
            >>> handler.state_dict
            {'epoch': 0, 'epochs': 1, 'total_train_batches': 1, 'epoch_batches': 1, 'reports': {}, 'stop_epoch': True}
        """
        self.state_dict["stop_epoch"] = False
        self("on_batch_end")
        self.state_dict["epoch_batches"] += 1
        if self.training:
            self.state_dict["total_train_batches"] += 1

        return self.state_dict["stop_epoch"]

    def on_epoch_end(self) -> bool:
        r"""Updates ``state_dict``, runs callbacks, and returns a bool.

        The following key is first set in
        :py:data:`CallbackHandler.state_dict`\:

            stop_training:
                Set to ``False``.

        All :py:meth:`Callback.on_epoch_end` methods are then ran. These may
        modify the ``stop_training`` :py:data:`CallbackHandler.state_dict`
        value.

        The following key is then modified in
        :py:data:`CallbackHandler.state_dict`\:

            epoch:
                Incremented by 1 if ``self.training``.

        The possibly modified ``stop_training`` value is then returned.

        Returns:
            Possibly modified ``stop_training`` value.

        Example:
            >>> # noqa: E501
            >>> callback = Callback()
            >>> callback.on_epoch_end = lambda **kwargs: {"stop_training": True}
            >>> handler = CallbackHandler(callbacks=[callback])
            >>> handler.on_train_begin(1)   # initialise state_dict
            >>> handler.state_dict
            {'epoch': 0, 'epochs': 1, 'total_train_batches': 0, 'epoch_batches': 0, 'reports': {}}
            >>> handler.on_epoch_end()
            True
            >>> handler.state_dict["epoch"]
            1
            >>> handler.state_dict["stop_training"]
            True
        """
        self.state_dict["stop_training"] = False
        self("on_epoch_end")
        if self.training:
            self.state_dict["epoch"] += 1
        return self.state_dict["stop_training"]

    def on_train_end(self) -> None:
        """Runs all ``on_train_end`` callbacks."""
        self("on_train_end")

    def train(self, mode=True) -> "CallbackHandler":
        """Sets the handler and all registered callbacks in training mode.

        Returns:
            self
        """
        self.training = mode
        for callback in self.callbacks:
            callback.train(mode=mode)
        return self<|MERGE_RESOLUTION|>--- conflicted
+++ resolved
@@ -112,12 +112,9 @@
         self,
         callbacks: Optional[Collection[Callback]] = None,
         training: bool = True,
-<<<<<<< HEAD
         model: torch.nn.Module = None,
-=======
         epoch: Optional[int] = None,
         total_train_batches: Optional[int] = None,
->>>>>>> 35db585c
     ):
         self.callbacks: List = []
         if model and hasattr(model, "callbacks"):
