from enum import IntEnum
from typing import Optional
from typing import Tuple
from typing import TypeVar
from typing import Union

import torch


class RNNType(IntEnum):
    LSTM = 0
    GRU = 1
    BASIC_RNN = 2


RNNState = TypeVar("RNNState", torch.Tensor, Tuple[torch.Tensor, torch.Tensor])

RNNLengths = TypeVar("RNNLengths", bound=torch.Tensor)

RNNInput = Union[torch.Tensor, Tuple[torch.Tensor, Optional[RNNState]]]


class RNN(torch.nn.Module):
    """A recurrent neural network.

    See :py:class:`torch.nn.LSTM`, :py:class:`torch.nn.GRU` and
    :py:class:`torch.nn.RNN` for more information as these are used internally
    (see Attributes).

    This wrapper ensures the sequence length information is correctly used by
    the RNN (i.e. using :py:func:`torch.nn.utils.rnn.pad_packed_sequence` and
    :py:func:`torch.nn.utils.rnn.pad_packed_sequence`).

    Args:
        rnn_type: The type of recurrent neural network cell to use. See
            :py:class:`RNNType` for a list of the supported types.

        input_size: The number of features in the input.

        hidden_size: The number of features in the hidden state.

        num_layers: The number of recurrent layers.

        bias: If :py:data:`False`, then the layer does not use the bias weights
            ``b_ih`` and ``b_hh``.

        dropout: If non-zero, introduces a dropout layer on the
            outputs of each LSTM layer except the last layer,
            with dropout probability equal to ``dropout``.

        bidirectional: If :py:data:`True`, becomes a bidirectional LSTM.

        forget_gate_bias: If ``rnn_type == RNNType.LSTM`` and ``bias = True``
            then the sum of forget gate bias after initialisation equals this
            value if it is not :py:data:`None`. If it is :py:data:`None` then
            the default initialisation is used.

            See `Jozefowicz et al., 2015
            <http://www.jmlr.org/proceedings/papers/v37/jozefowicz15.pdf>`_.

        batch_first: If :py:data:`True`, then the input and output tensors are
            provided as ``[batch, seq_len, in_features]``.

    Attributes:
        rnn: A :py:class:`torch.LSTM`, :py:class:`torch.GRU`, or
            :py:class:`torch.RNN` instance.
    """

    def __init__(
        self,
        rnn_type: RNNType,
        input_size: int,
        hidden_size: int,
        num_layers: int = 1,
        bias: int = True,
        dropout: float = 0.0,
        bidirectional: bool = False,
        forget_gate_bias: Optional[float] = None,
        batch_first: bool = False,
    ):
        super().__init__()
        if rnn_type == RNNType.LSTM:
            rnn_cls = torch.nn.LSTM
        elif rnn_type == RNNType.GRU:
            rnn_cls = torch.nn.GRU
        elif rnn_type == RNNType.BASIC_RNN:
            rnn_cls = torch.nn.RNN
        else:
            raise ValueError(f"unknown rnn_type {rnn_type}")

        self.batch_first = batch_first

        self.rnn = rnn_cls(
            input_size=input_size,
            hidden_size=hidden_size,
            num_layers=num_layers,
            bias=bias,
            batch_first=self.batch_first,
            dropout=dropout,
            bidirectional=bidirectional,
        )

        if rnn_type == RNNType.LSTM and bias and forget_gate_bias is not None:
            for l in range(num_layers):
                ih = getattr(self.rnn, f"bias_ih_l{l}")
                ih.data[hidden_size : 2 * hidden_size] = forget_gate_bias
                hh = getattr(self.rnn, f"bias_hh_l{l}")
                hh.data[hidden_size : 2 * hidden_size] = 0.0

        self.use_cuda = torch.cuda.is_available()
        if self.use_cuda:
            self.rnn = self.rnn.cuda()

    def forward(
        self, x: Tuple[RNNInput, RNNLengths]
    ) -> Tuple[RNNInput, RNNLengths]:
        r"""Returns the result of applying the rnn to ``x[0]``.

        All inputs are moved to the GPU with :py:meth:`torch.nn.Module.cuda`
        if :py:func:`torch.cuda.is_available` was :py:data:`True` on
        initialisation.

        Args:
            x: A Tuple ``(x[0], x[1])``. ``x[0]`` can take two forms: either it
                is a tuple ``x[0] = (inp, hid)`` or it is a torch tensor
                ``x[0] = inp``. ``inp`` is the network input (a
                :py:class:`torch.Tensor`) with size ``[seq_len, batch,
                in_features]``. ``hid`` is the RNN hidden state which is
                either a length 2 Tuple of :py:class:`torch.Tensor`s or
                a single :py:class:`torch.Tensor` depending on the ``RNNType``
                (see :py:class:`torch.nn` documentation for more information).

                The return type `res[0]` will be the same as the `x[0]` type so
                you should pass `hid = None` if you would like the hidden state
                returned and it is the start-of-sequence. In this case, the
                hidden state(s) will be initialised to zero in PyTorch.

                ``x[1]`` is a :py:class:`torch.Tensor` where each entry
                represents the sequence length of the corresponding network
                *input* sequence.

        Returns:
            A Tuple ``(res[0], res[1])``. ``res[0]`` will take the same form as
            ``x[0]``: either a tuple ``res[0] = (out, hid)`` or a
            :py:class:`torch.Tensor``. ``res[0] = out``. ``out`` is the
            result after applying the RNN to ``inp``. It will have size
            ``[seq_len, batch, out_features]``. ``hid`` is the
            returned RNN hidden state which is either a length 2 Tuple of
            :py:class:`torch.Tensor`s or a single :py:class:`torch.Tensor`
            depending on the ``RNNType`` (see :py:class:`torch.nn`
            documentation for more information).

            ``res[1]`` is a :py:class:`torch.Tensor` where each entry
            represents the sequence length of the corresponding network
            *output* sequence. This will be equal to ``x[1]`` as this layer
            does not change sequence length.
        """

        if isinstance(x[0], torch.Tensor):
            inp = x[0]
            hid = None
            return_tuple = False
        elif isinstance(x[0], tuple) and len(x[0]) == 2:
            inp, hid = x[0]
            return_tuple = True
        else:
            raise ValueError(
                "`x[0]` must be of form (input, hidden) or (input)."
            )

        if self.use_cuda:
            inp = inp.cuda()
            if hid is not None:
<<<<<<< HEAD
                if isinstance(hid, tuple):  # LSTM/GRU
                    hid = hid[0].cuda(), hid[1].cuda()
                elif isinstance(hid, torch.Tensor):  # Vanilla RNN
                    hid = hid.cuda()
                else:
                    raise ValueError(
                        "hid must be an instance of class in \
                        [torch.Tensor, tuple]"
=======
                if isinstance(hid, tuple) and len(hid) == 2:  # LSTM
                    hid = hid[0].cuda(), hid[1].cuda()
                elif isinstance(hid, torch.Tensor):  # Vanilla RNN/GRU
                    hid = hid.cuda()
                else:
                    raise ValueError(
                        "hid must be a length 2 tuple or a torch.Tensor."
>>>>>>> cb351a74
                    )

        # Record sequence length to enable DataParallel
        # https://pytorch.org/docs/stable/notes/faq.html#pack-rnn-unpack-with-data-parallelism
        total_length = inp.size(0 if not self.batch_first else 1)
        inp = torch.nn.utils.rnn.pack_padded_sequence(
            input=inp,
            lengths=x[1],
            batch_first=self.batch_first,
            enforce_sorted=False,
        )

        out, hid = self.rnn(inp, hx=hid)

        out, lengths = torch.nn.utils.rnn.pad_packed_sequence(
            sequence=out,
            batch_first=self.batch_first,
            total_length=total_length,
        )

        if return_tuple:
            return (out, hid), lengths
        return out, lengths<|MERGE_RESOLUTION|>--- conflicted
+++ resolved
@@ -171,16 +171,6 @@
         if self.use_cuda:
             inp = inp.cuda()
             if hid is not None:
-<<<<<<< HEAD
-                if isinstance(hid, tuple):  # LSTM/GRU
-                    hid = hid[0].cuda(), hid[1].cuda()
-                elif isinstance(hid, torch.Tensor):  # Vanilla RNN
-                    hid = hid.cuda()
-                else:
-                    raise ValueError(
-                        "hid must be an instance of class in \
-                        [torch.Tensor, tuple]"
-=======
                 if isinstance(hid, tuple) and len(hid) == 2:  # LSTM
                     hid = hid[0].cuda(), hid[1].cuda()
                 elif isinstance(hid, torch.Tensor):  # Vanilla RNN/GRU
@@ -188,7 +178,6 @@
                 else:
                     raise ValueError(
                         "hid must be a length 2 tuple or a torch.Tensor."
->>>>>>> cb351a74
                     )
 
         # Record sequence length to enable DataParallel
