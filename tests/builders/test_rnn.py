--- conflicted
+++ resolved
@@ -98,33 +98,19 @@
 ) -> None:
     """Ensures returned RNN forward produces output with correct size."""
     rnn, rnn_cfg, tensor, batch_first = rnn_cfg_tensor
-<<<<<<< HEAD
-    if not batch_first:
-        seq_len, batch, input_features = tensor.size()
-    else:
-        batch, seq_len, input_features = tensor.size()
-=======
     if batch_first:
         batch, seq_len, input_features = tensor.size()
     else:
         seq_len, batch, input_features = tensor.size()
->>>>>>> cb351a74
 
     in_seq_lens = torch.randint(low=1, high=1 + seq_len, size=(batch,))
 
     out, out_seq_lens = rnn((tensor, in_seq_lens))
 
-<<<<<<< HEAD
-    if not batch_first:
-        out_seq_len, out_batch, out_features = out.size()
-    else:
-        out_batch, out_seq_len, out_features = out.size()
-=======
     if batch_first:
         out_batch, out_seq_len, out_features = out.size()
     else:
         out_seq_len, out_batch, out_features = out.size()
->>>>>>> cb351a74
 
     assert out_seq_len == seq_len
     assert out_batch == batch
